﻿/*
 * FOG Service : A computer management client for the FOG Project
 * Copyright (C) 2014-2015 FOG Project
 * 
 * This program is free software; you can redistribute it and/or
 * modify it under the terms of the GNU General Public License
 * as published by the Free Software Foundation; either version 3
 * of the License, or (at your option) any later version.
 * 
 * This program is distributed in the hope that it will be useful,
 * but WITHOUT ANY WARRANTY; without even the implied warranty of
 * MERCHANTABILITY or FITNESS FOR A PARTICULAR PURPOSE.  See the
 * GNU General Public License for more details.
 * 
 * You should have received a copy of the GNU General Public License
 * along with this program; if not, write to the Free Software
 * Foundation, Inc., 51 Franklin Street, Fifth Floor, Boston, MA  02110-1301, USA.
 */

using System;
using System.Drawing;
using System.Windows.Forms;
using FOG.Handlers;
using FOG.Handlers.Data;
using FOG.Handlers.Power;
using Newtonsoft.Json.Linq;

<<<<<<< HEAD
namespace FOG
{
    /// <summary>
    ///     Description of MainForm.
    /// </summary>
    public partial class MainForm : Form
    {
        private readonly int _gracePeriod = 60;
        private readonly int delayTime = 10;
        private readonly string LogName = "Shutdown GUI";
        private readonly dynamic transport = new JObject();

        public MainForm(string[] args)
        {
            try
            {
                Log.FilePath = "ShutdownLog.txt";

                if (args.Length < 0) Environment.Exit(1);
                Log.Entry(LogName, args[0]);
                var arg = Transform.DecodeBase64(args[0]);

                transport = JObject.Parse(arg);

                Log.Entry(LogName, transport.ToString());
                Log.Entry(LogName, transport.command.ToString());
                Log.Entry(LogName, "Outputted data");
=======
namespace FOG {
	/// <summary>
	/// Description of MainForm.
	/// </summary>
	public partial class MainForm : Form
    {
		private int _gracePeriod = 60;
	    private int delayTime = 10;
	    private readonly string LogName = "Shutdown GUI";

		public MainForm(string[] args)
		{
		    try
		    {
		        Log.FilePath = "ShutdownLog.txt";
		        Log.Entry(LogName, "Outputted data");
>>>>>>> 95dc7845

                InitializeComponent();


<<<<<<< HEAD
                var options = (Power.FormOption) Enum.Parse(typeof (Power.FormOption), transport.options.ToString());

                switch (options)
                {
                    case Power.FormOption.None:
                        btnAbort.Enabled = false;
                        break;
                    case Power.FormOption.Delay:
                        btnAbort.Text = "Delay " + delayTime + " Minutes";
                        break;
                }

                string message;

                Log.Entry(LogName, "Step 1");
                try
                {
                    if (transport.period == null) return;
                    _gracePeriod = (int) transport.period;

                    message = transport.message.ToString();
                }
                catch (Exception)
                {
                    message = "This computer needs to perform maintenance.";
                }
=======
		        var message = "";

                Log.Entry(LogName, "Step 1");
>>>>>>> 95dc7845

                Log.Entry(LogName, _gracePeriod.ToString());
                if (_gracePeriod == 0)
                    throw new Exception("Invaid gracePeriod");
                //
                // The InitializeComponent() call is required for Windows Forms designer support.
                //
                Log.Entry(LogName, "Step 2");


                //Generate the message
                message += " Please save all work and close programs.";

<<<<<<< HEAD
                if (btnAbort.Enabled && btnAbort.Text.Contains("Abort"))
                    message += " Press Abort to cancel.";
                else if (btnAbort.Enabled && btnAbort.Text.Contains("Delay"))
                    message += " You may only delay this operation once.";
=======
		        //Generate the message
		        message += "Please save all work and close programs.";

		        if (btnAbort.Enabled && btnAbort.Text.Contains("Abort"))
		            message += " Press Abort to cancel.";
		        else if (btnAbort.Enabled && btnAbort.Text.Contains("Delay"))
		            message += " You may only delay this operation once.";
>>>>>>> 95dc7845

                textBox1.Text = message;
                textBox1.Select(0, 0);

                Log.Entry(LogName, "Step 3");

                progressBar1.Maximum = _gracePeriod - 1;
                label1.Text = _gracePeriod + " seconds";
                var workingArea = Screen.GetWorkingArea(this);
                Location = new Point(workingArea.Right - Size.Width, workingArea.Bottom - Size.Height);
                Log.Entry(LogName, "Step 4");

                Bus.SetMode(Bus.Mode.Client);
                Bus.Subscribe(Bus.Channel.Power, onAbort);
            }
            catch (Exception ex)
<<<<<<< HEAD
            {
                Log.Error(LogName, "Unable to start GUI");
                Log.Error(LogName, ex);
                Environment.Exit(1);
            }
        }

        //Prevent the window from being moved
        //http://stackoverflow.com/a/907868
        protected override void WndProc(ref Message message)
        {
            const int wmSyscommand = 0x0112;
            const int scMove = 0xF010;

            switch (message.Msg)
            {
                case wmSyscommand:
                    var command = message.WParam.ToInt32() & 0xfff0;
                    if (command == scMove)
                        return;
                    break;
            }

            base.WndProc(ref message);
        }

        private void TimerTick(object sender, EventArgs e)
        {
            if (progressBar1.Value >= progressBar1.Maximum)
                Environment.Exit(0);
            progressBar1.Value++;
            progressBar1.Update();
            label1.Text = (_gracePeriod - progressBar1.Value) + " seconds";
        }

        private void BtnNowClick(object sender, EventArgs e)
        {
            Environment.Exit(0);
        }

        private void BtnAbortClick(object sender, EventArgs e)
        {
            transport.action = (btnAbort.Text.StartsWith("Delay")) ? "delay" : "abort";
            transport.delay = delayTime;
            Bus.Emit(Bus.Channel.Power, transport, true);
=======
		    {
               Log.Error(LogName, "Unable to start GUI");
               Log.Error(LogName, ex);
               Environment.Exit(1);
		    }
		}

		//Prevent the window from being moved
		//http://stackoverflow.com/a/907868
		protected override void WndProc(ref Message message) {
		    const int wmSyscommand = 0x0112;
		    const int scMove = 0xF010;
		
		    switch(message.Msg) {
		        case wmSyscommand:
		           var command = message.WParam.ToInt32() & 0xfff0;
		           if (command == scMove)
		              return;
		           break;
		    }
		
		    base.WndProc(ref message);
		}		
		
		void TimerTick(object sender, EventArgs e) {
		    if (progressBar1.Value >= progressBar1.Maximum)
		        Environment.Exit(0);
		    progressBar1.Value++;
			progressBar1.Update();
			label1.Text = (_gracePeriod-progressBar1.Value) + " seconds";
		}
		
		void BtnNowClick(object sender, EventArgs e) {
			Environment.Exit(0);
		}
		
		void BtnAbortClick(object sender, EventArgs e)
		{
>>>>>>> 95dc7845
            Environment.Exit(1);
        }

        private void onAbort(dynamic data)
        {
            if (data.action == null) return;

            if (data.action.ToString().Equals("abort"))
                Environment.Exit(2);
            else if (data.action.ToString().Equals("delay"))
                Environment.Exit(2);
        }
    }
}<|MERGE_RESOLUTION|>--- conflicted
+++ resolved
@@ -25,7 +25,6 @@
 using FOG.Handlers.Power;
 using Newtonsoft.Json.Linq;
 
-<<<<<<< HEAD
 namespace FOG
 {
     /// <summary>
@@ -53,29 +52,10 @@
                 Log.Entry(LogName, transport.ToString());
                 Log.Entry(LogName, transport.command.ToString());
                 Log.Entry(LogName, "Outputted data");
-=======
-namespace FOG {
-	/// <summary>
-	/// Description of MainForm.
-	/// </summary>
-	public partial class MainForm : Form
-    {
-		private int _gracePeriod = 60;
-	    private int delayTime = 10;
-	    private readonly string LogName = "Shutdown GUI";
-
-		public MainForm(string[] args)
-		{
-		    try
-		    {
-		        Log.FilePath = "ShutdownLog.txt";
-		        Log.Entry(LogName, "Outputted data");
->>>>>>> 95dc7845
 
                 InitializeComponent();
 
 
-<<<<<<< HEAD
                 var options = (Power.FormOption) Enum.Parse(typeof (Power.FormOption), transport.options.ToString());
 
                 switch (options)
@@ -102,11 +82,6 @@
                 {
                     message = "This computer needs to perform maintenance.";
                 }
-=======
-		        var message = "";
-
-                Log.Entry(LogName, "Step 1");
->>>>>>> 95dc7845
 
                 Log.Entry(LogName, _gracePeriod.ToString());
                 if (_gracePeriod == 0)
@@ -120,20 +95,10 @@
                 //Generate the message
                 message += " Please save all work and close programs.";
 
-<<<<<<< HEAD
                 if (btnAbort.Enabled && btnAbort.Text.Contains("Abort"))
                     message += " Press Abort to cancel.";
                 else if (btnAbort.Enabled && btnAbort.Text.Contains("Delay"))
                     message += " You may only delay this operation once.";
-=======
-		        //Generate the message
-		        message += "Please save all work and close programs.";
-
-		        if (btnAbort.Enabled && btnAbort.Text.Contains("Abort"))
-		            message += " Press Abort to cancel.";
-		        else if (btnAbort.Enabled && btnAbort.Text.Contains("Delay"))
-		            message += " You may only delay this operation once.";
->>>>>>> 95dc7845
 
                 textBox1.Text = message;
                 textBox1.Select(0, 0);
@@ -150,7 +115,6 @@
                 Bus.Subscribe(Bus.Channel.Power, onAbort);
             }
             catch (Exception ex)
-<<<<<<< HEAD
             {
                 Log.Error(LogName, "Unable to start GUI");
                 Log.Error(LogName, ex);
@@ -196,46 +160,6 @@
             transport.action = (btnAbort.Text.StartsWith("Delay")) ? "delay" : "abort";
             transport.delay = delayTime;
             Bus.Emit(Bus.Channel.Power, transport, true);
-=======
-		    {
-               Log.Error(LogName, "Unable to start GUI");
-               Log.Error(LogName, ex);
-               Environment.Exit(1);
-		    }
-		}
-
-		//Prevent the window from being moved
-		//http://stackoverflow.com/a/907868
-		protected override void WndProc(ref Message message) {
-		    const int wmSyscommand = 0x0112;
-		    const int scMove = 0xF010;
-		
-		    switch(message.Msg) {
-		        case wmSyscommand:
-		           var command = message.WParam.ToInt32() & 0xfff0;
-		           if (command == scMove)
-		              return;
-		           break;
-		    }
-		
-		    base.WndProc(ref message);
-		}		
-		
-		void TimerTick(object sender, EventArgs e) {
-		    if (progressBar1.Value >= progressBar1.Maximum)
-		        Environment.Exit(0);
-		    progressBar1.Value++;
-			progressBar1.Update();
-			label1.Text = (_gracePeriod-progressBar1.Value) + " seconds";
-		}
-		
-		void BtnNowClick(object sender, EventArgs e) {
-			Environment.Exit(0);
-		}
-		
-		void BtnAbortClick(object sender, EventArgs e)
-		{
->>>>>>> 95dc7845
             Environment.Exit(1);
         }
 
